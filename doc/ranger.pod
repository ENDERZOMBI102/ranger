=encoding utf8
=head1 NAME

ranger - visual file manager




=head1 SYNOPSIS

B<ranger> [B<--version>] [B<--help>] [B<--debug>] [B<--clean>]
[B<--cachedir>=I<directory>] [B<--confdir>=I<directory>]
[B<--datadir>=I<directory>] [B<--copy-config>=I<which>]
[B<--choosefile>=I<target>] [B<--choosefiles>=I<target>]
[B<--choosedir>=I<target>] [B<--selectfile>=I<filepath>]
[B<--show-only-dirs>]
[B<--list-unused-keys>] [B<--list-tagged-files>=I<tag>]
[B<--profile>] [B<--cmd>=I<command>] [I<path ...>]




=head1 DESCRIPTION

ranger is a console file manager with VI key bindings.




=head1 RESOURCES

This I<manual> contains instructions on how to use and configure ranger.

Inside I<ranger>, you can press I<?> for a list of key bindings, commands or
settings.

The F<README> contains install instructions.

The file F<HACKING.md> contains guidelines for code modification.

The directory F<doc/configs> contains configuration files.  They are usually
installed to F</usr/share/doc/ranger/config> and can be obtained with ranger's
--copy-config option.

The directory F<examples> contains reference implementations for ranger
plugins, sample configuration files and some programs for integrating ranger
with other software.  They are usually installed to
F</usr/share/doc/ranger/examples>.

The man page of rifle(1) describes the functions of the file opener

The section I<LINKS> of this man page contains further resources.




=head1 POSITIONAL ARGUMENTS

=over 14

=item I<path ...>

Each path will be opened in a tab and if the path is a file it will be selected.
Omitting this is equivalent to providing the current directory.

=back




=head1 OPTIONS

=over 14

=item B<-d>, B<--debug>

Activate the debug mode: Whenever an error occurs, ranger will exit and print a
full traceback.  The default behavior is to merely print the name of the
exception in the statusbar/log and try to keep running.

=item B<-c>, B<--clean>

Activate the clean mode:  ranger will not access or create any configuration
files nor will it leave any traces on your system.  This is useful when your
configuration is broken, when you want to avoid clutter, etc.

=item B<--cachedir>=I<dir>

Change the cache directory of ranger from $XDG_CACHE_HOME or ~/.cache/ranger to "dir".

=item B<-r> I<dir>, B<--confdir>=I<dir>

Change the configuration directory of ranger from $XDG_CONFIG_HOME or ~/.config/ranger to "dir".

=item B<--datadir>=I<dir>

Change the data directory of ranger from $XDG_DATA_HOME or ~/.local/share/ranger to "dir".

=item B<--copy-config>=I<file>

Create copies of the default configuration files in your local configuration
directory.  Existing ones will not be overwritten.  Possible values: I<all>,
I<commands>, I<commands_full>, I<rc>, I<rifle>, I<scope>.

Note: You may want to disable loading of the global configuration files by
exporting I<RANGER_LOAD_DEFAULT_RC=FALSE> in your environment.  See also:
B<FILES>, B<ENVIRONMENT>

--copy-config=B<commands> will copy only a small sample configuration file with
a thoroughly commented example.  It is recommended to keep this file tidy to
avoid getting defunct commands on ranger upgrades.  The full default
commands.py can be copied with --copy-config=B<commands_full>, but that file
will be ignored by ranger and serves only as a reference for making your own
commands.

=item B<--choosefile>=I<targetfile>

Allows you to pick a file with ranger.  This changes the behavior so that when
you open a file, ranger will exit and write the absolute path of that file into
I<targetfile>.

=item B<--choosefiles>=I<targetfile>

Allows you to pick multiple files with ranger.  This changes the behavior so
that when you open a file, ranger will exit and write the absolute paths of all
selected files into I<targetfile>, adding one newline after each filename.

=item B<--choosedir>=I<targetfile>

Allows you to pick a directory with ranger.  When you exit ranger, it will
write the last visited directory into I<targetfile>.

=item B<--selectfile>=I<targetfile>

Open ranger with I<targetfile> selected. This is a legacy option, superseded by
the behavior for the POSITIONAL ARGUMENTS.

=item B<--show-only-dirs>

Display only the directories. May be used in conjunction with
B<--choosedir>=I<targetfile>.

=item B<--list-unused-keys>

List common keys which are not bound to any action in the "browser" context.
This list is not complete, you can bind any key that is supported by curses:
use the key code returned by C<getch()>.

=item B<--list-tagged-files>=I<tag>

List all files which are tagged with the given tag.  Note: Tags are single
characters.  The default tag is "*"

=item B<--profile>

Print statistics of CPU usage on exit.

=item B<--cmd>=I<command>

Execute the command after the configuration has been read.  Use this option
multiple times to run multiple commands.

=item B<--version>

Print the version and exit.

=item B<-h>, B<--help>

Print a list of options and exit.

=back




=head1 CONCEPTS

This part explains how certain parts of ranger work and how they can be used
efficiently.

=head2 TAGS

Tags are single characters which are displayed left of a filename.  You can use
tags however you want.  Press "t" to toggle tags and "ut" to remove any tags of
the selection. The default tag is an Asterisk ("*"), but you can use any tag by
typing I<"<tagnameE<gt>>.

=head2 PREVIEWS

By default, only text files are previewed, but you can enable external preview
scripts by setting the option C<use_preview_script> and C<preview_files> to true.

This default script is F<%rangerdir/data/scope.sh>. It contains more
documentation and calls to the programs I<lynx> and I<elinks> for html,
I<highlight> for text/code, I<img2txt> for images, I<atool> for archives,
I<pdftotext> or I<mutool> for PDFs and I<mediainfo> for video and audio files
and others.

Install these programs (just the ones you need) and scope.sh will automatically
use them.

Independently of the preview script, there is a feature to preview images
by drawing them directly into the terminal. To enable this feature, set the
option C<preview_images> to true and enable one of the image preview modes:

=head3 iTerm2

This only works in iTerm2 compiled with image preview support, but works over
ssh.

To enable this feature, set the option C<preview_images_method> to iterm2.

This feature relies on the dimensions of the terminal's font.  By default, a
width of 8 and height of 11 are used.  To use other values, set the options
C<iterm2_font_width> and C<iterm2_font_height> to the desired values.

=head3 kitty

This only works in Kitty. It requires PIL (or pillow) to work.
Allows remote image previews, for example in an ssh session.

To enable this feature, set the option C<preview_images_method> to kitty.

=head3 terminology

This only works in terminology. It can render vector graphics, but works only locally.

To enable this feature, set the option C<preview_images_method> to terminology.

=head3 ueberzug

Überzug is a command line utility which draws images on terminals using child
windows. It requires PIL (or pillow) and relies on X11. This makes it
compatible (in a limited way, i.e., tmux splits are not supported) with many
terminals and tmux but not the Linux console or Wayland.

To enable this feature, set the option C<preview_images_method> to ueberzug.

=head3 urxvt

This only works in urxvt compiled with pixbuf support. Does not work over ssh.

Essentially this mode sets an image as a terminal background temporarily, so it
will break any previously set image background.

To enable this feature, set the option C<preview_images_method> to urxvt.

=head3 urxvt-full

The same as urxvt but utilizing not only the preview pane but the whole terminal
window.

To enable this feature, set the option C<preview_images_method> to urxvt-full.

=head3 w3m

This does not work over ssh, requires certain terminals (tested on "xterm" and
"urxvt") and is incompatible with tmux, although it works with screen.

To enable this feature, install the program "w3m" and set the option
C<preview_images_method> to w3m.

When using a terminal with a nonzero border which is not automatically detected, the w3m preview will be misaligned.
Use the C<w3m_offset> option to manually adjust the image offset. This should be the same value as the terminal's border value.

=head2 SELECTION

The I<selection> is defined as "All marked files IF THERE ARE ANY, otherwise
the current file."  Be aware of this when using the :delete command, which
deletes all files in the selection.

You can mark files by pressing <Space>, v, etc.  A yellow B<Mrk> symbol at the
bottom right indicates that there are marked files in this directory.

=head2 MACROS

Macros can be used in commands to abbreviate things.

 %f   the highlighted file
 %d   the path of the current directory
 %s   the selected files in the current directory
 %t   all tagged files in the current directory
 %c   the full paths of the currently copied/cut files
 %p   the full paths of selected files

The macros %f, %d, %p, and %s also have upper case variants, %F, %D, %P, and
%S, which refer to the next tab.  To refer to specific tabs, add a number in
between.  (%7s = selection of the seventh tab.)

%c is the only macro which ranges out of the current directory. So you may
"abuse" the copying function for other purposes, like diffing two files which
are in different directories:

 Yank the file A (type yy), move to the file B, then type
 @diff %c %f

Macros for file paths are generally shell-escaped so they can be used in the
C<shell> command.

When mapping keys you can use the placeholder <any>, the key entered in that
position can be used through the %any and %any_path macros. (When using
multiple <any> placeholders you can index the macros: %any0, %any_path0, %any1,
%any_path1...) The macro %any will be replaced with the key pressed in the
position of the <any> placeholder. The macro %any_path will be replaced with
the path of the bookmark mapped to the key pressed in the position of the
<any> placeholder. For example this macro can be used to echo the key that was
pressed after "c":

 map c<any> echo %any

%any is used in the ranger configuration to create a keybinding for adding a
bookmark. c<set_bookmark> creates a bookmark for the current directory and the
key for the bookmark is the first supplied argument. In this case the key
pressed after "m":

 map m<any> set_bookmark %any

The %any_path macro can be used to echo the path of the bookmark that is set to
the key pressed after "c":

 map c<any> echo %any_path

A practical example of the use of %any_path is the pasting of cut/copied files
to a bookmarked directory:

 map p'<any> paste dest=%any_path

The macro %rangerdir expands to the directory of ranger's python library, you
can use it for something like this command:
 alias show_commands shell less %rangerdir/config/commands.py

%confdir expands to the directory given by B<--confdir>.

%datadir expands to the directory given by B<--datadir>.

The macro %space expands to a space character. You can use it to add spaces to
the end of a command when needed, while preventing editors to strip spaces off
the end of the line automatically.

To write a literal %, you need to escape it by writing %%.

Note that macros are expanded twice when using chain. For example, to insert
a space character in a chained command, you would write %%space:
 chain command1; command2%%space

=head2 BOOKMARKS

Type B<m<keyE<gt>> to bookmark the current directory. You can re-enter this
directory by typing B<`<keyE<gt>>. <key> can be any letter or digit.  Unlike vim,
both lowercase and uppercase bookmarks are persistent.

Each time you jump to a bookmark, the special bookmark at key ` will be set
to the last directory. So typing "``" gets you back to where you were before.

Bookmarks are selectable when tabbing in the :cd command.

Note: The bookmarks ' (Apostrophe) and ` (Backtick) are the same.

=head2 RIFLE

Rifle is the file opener of ranger.  It can be used as a standalone program or
a python module.  It is located at F<$repo/ranger/ext/rifle.py>.  In contrast to
other, more simple file openers, rifle can automatically find installed
programs so it can be used effectively out of the box on a variety of systems.

It's configured in F<rifle.conf> through a list of conditions and commands.
For each line the conditions are checked and if they are met, the respective
command is taken into consideration.  By default, simply the first matching
rule is used.  In ranger, you can list and choose rules by typing "r" or simply
by typing "<rulenumber><enter>".  If you use rifle standalone, you can list all
rules with the "-l" option and pick a rule with "-p <number>".

The rules, along with further documentation, are contained in
F<$repo/ranger/config/rifle.conf>.

=head2 FLAGS

Flags give you a way to modify the behavior of the spawned process.  They are
used in the commands C<:open_with> (key "r") and C<:shell> (key "!").

 f   Fork the process, i.e. run in background.  Please use this flag instead of
     calling "disown" or "nohup", to avoid killing the background command when
     pressing Ctrl+C in ranger.
 c   Run the current file only, instead of the selection
 r   Run application with root privilege (requires sudo)
 t   Run application in a new terminal window

There are some additional flags that can currently be used only in the C<shell>
command: (for example C<:shell -w df>)

 p   Redirect output to the pager
 s   Silent mode.  Output will be discarded.
 w   Wait for an Enter-press when the process is done

By default, all the flags are off unless otherwise specified in F<rc.conf> key
bindings or F<rifle.conf> rules. You can specify as many flags as you want. An
uppercase flag negates the effect: "ffcccFsf" is equivalent to "cs".

The terminal program name for the "t" flag is taken from the environment
variable $TERMCMD.  If it doesn't exist, it tries to extract it from $TERM,
uses "x-terminal-emulator" as a fallback, and then "xterm" if that fails.

Examples: C<:open_with c> will open the file that you currently point at, even
if you have selected other files.  C<:shell -w df> will run "df" and wait for
you to press Enter before switching back to ranger.

=head2 PLUGINS

ranger's plugin system consists of python files which are located in
F<~/.config/ranger/plugins/> and are imported in alphabetical order when
starting ranger.  A plugin changes rangers behavior by overwriting or extending
a function that ranger uses.  This allows you to change pretty much every part
of ranger, but there is no guarantee that things will continue to work in
future versions as the source code evolves.

Adding new commands via a plugin as simple as specifying them like you would do
in the I<commands.py>.

There are some hooks that are specifically made for the use in plugins.  They
are functions that start with hook_ and can be found throughout the code.

 grep 'def hook_' -r /path/to/rangers/source

Also try:

 pydoc ranger.api

Note that you should NOT simply overwrite a function unless you know what
you're doing.  Instead, save the existing function and call it from your new
one.  This way, multiple plugins can use the same hook.  There are several
sample plugins in the F</usr/share/doc/ranger/examples/> directory, including a
hello-world plugin that describes this procedure.




=head1 KEY BINDINGS

Key bindings are defined in the file F<%rangerdir/config/rc.conf>.  Check this
file for a list of all key bindings.  You can copy it to your local
configuration directory with the --copy-config=rc option.

Many key bindings take an additional numeric argument.  Type I<5j> to move
down 5 lines, I<2l> to open a file in mode 2, I<10<SpaceE<gt>> to mark 10 files.

This list contains the most useful bindings:

=head2 MAIN BINDINGS

=over 14

=item h, j, k, l

Move left, down, up or right

=item ^D or J, ^U or K

Move a half page down, up

=item H, L

Move back and forward in the history

=item gg

Move to the top

=item G

Move to the bottom

=item [, ]

Move up and down in the parent directory.

=item ^R

Reload everything

=item F

Toggle I<freeze_files> setting.  When active (indicated by a cyan I<FROZEN>
message in the status bar), directories and files will not be loaded, improving
performance when all the files you need are already loaded.  This does not
affect file previews, which can be toggled with I<zI>.  Also try disabling the
preview of directories with I<zP>.

=item ^L

Redraw the screen

=item i

Inspect the current file in a bigger window.

=item E

Edit the current file in $VISUAL otherwise $EDITOR otherwise "vim"

=item S

Open a shell in the current directory

=item ?

Opens this man page

=item W

Opens the log window where you can review messages that pop up at the bottom.

=item w

Opens the task window where you can view and modify background processes that
currently run in ranger.  In there, you can type "dd" to abort a process and
"J" or "K" to change the priority of a process.  Only one process is run at a
time.

=item ^C

Stop the currently running background process that ranger has started, like
copying files, loading directories or file previews.

=item <octal>=, +<who><what>, -<who><what>

Change the permissions of the selection.  For example, C<777=> is equivalent to
C<chmod 777 %s>, C<+ar> does C<chmod a+r %s>, C<-ow> does C<chmod o-w %s> etc.

=item yy

Copy (yank) the selection, like pressing Ctrl+C in modern GUI programs.  (You
can also type "ya" to add files to the copy buffer, "yr" to remove files again,
or "yt" for toggling.)

=item dd

Cut the selection, like pressing Ctrl+X in modern GUI programs.  (There are
also "da", "dr" and "dt" shortcuts equivalent to "ya", "yr" and "yt".)

=item pp

Paste the files which were previously copied or cut, like pressing Ctrl+V in
modern GUI programs.

=item po

Paste the copied/cut files, overwriting existing files.

=item pP, pO

Like pp and po, but queues the operation so that it will be executed I<after>
any other operations.  Reminder: type C<w> to open the task window.

=item pl, pL

Create symlinks (absolute or relative) to the copied files

=item phl

Create hardlinks to the copied files

=item pht

Duplicate the subdirectory tree of the copied directory, then create
hardlinks for each contained file into the new directory tree.

=item mI<X>

Create a bookmark with the name I<X>

=item `I<X>

Move to the bookmark with the name I<X>

=item n

Find the next file.  By default, this gets you to the newest file in the
directory, but if you search something using the keys /, cm, ct, ..., it will
get you to the next found entry.

=item N

Find the previous file.

=item oI<X>

Change the sort method (like in mutt)

=item zI<X>

Change settings.  See the settings section for a list of settings and their
hotkey.

=item uI<?>

Universal undo-key.  Depending on the key that you press after "u", it either
restores closed tabs (uq), removes tags (ut), clears the copy/cut buffer (ud),
starts the reversed visual mode (uV) or clears the selection (uv).

=item f

Quickly navigate by entering a part of the filename.

=item Space

Mark a file.

=item v

Toggle the mark-status of all files

=item V

Starts the visual mode, which selects all files between the starting point and
the cursor until you press ESC.  To unselect files in the same way, use "uV".

=item /

Search for files in the current directory.

=item :

Open the console.

=item !

Open the console with the content "shell " so you can quickly run commands

=item @

Open the console with the content "shell  %s", placing the cursor before the
" %s" so you can quickly run commands with the current selection as the
argument.

=item r

Open the console with the content "open with " so you can decide which program
to use to open the current file selection.

=item cd

Open the console with the content "cd "

=item ^P

Open the console with the most recent command.

=item Alt-I<N>

Open a tab. N has to be a number from 0 to 9. If the tab doesn't exist yet, it
will be created.

=item Alt-l, Alt-r

Shift a tab left, respectively right.

=item gn, ^N

Create a new tab.

=item gt, gT

Go to the next or previous tab. You can also use TAB and SHIFT+TAB instead.

=item gc, ^W

Close the current tab.  The last tab cannot be closed this way.

=item M

A key chain that allows you to quickly change the line mode of all the files of
the current directory.  For a more permanent solution, use the command
"default_linemode" in your rc.conf.

=item .n

Apply a new filename filter.

=item .m

Apply a new mimetype filter.

=item .d

Apply the typefilter "directory".

=item .f

Apply the typefilter "file".

=item .l

Apply the typefilter "symlink".

=item .|

Combine the two topmost filters from the filter stack in the "OR"
relationship, instead of the "AND" used implicitly.

=item .&

Explicitly combine the two topmost filters in the "AND"
relationship. Usually not needed though might be useful in more
complicated scenarios.

=item .!

Negate the topmost filter.

=item .r

Rotate the filter stack by N elements. Just confirm with enter to
rotate by 1, i.e. move the topmost element to the bottom of the stack.

=item .c

Clear the filter stack.

=item .*

Decompose the topmost filter combinator (e.g. C<.!>, C<.|>).

=item .p

Pop the topmost filter from the filter stack.

=item ..

Show the current filter stack state.

=back

=head2 READLINE-LIKE BINDINGS IN THE CONSOLE

=over 14

=item ^B, ^F

Move left and right (B for back, F for forward)

=item ^P, ^N

Move up and down (P for previous, N for Next)

=item ^A, ^E

Move to the start or to the end

=item Alt-B, Alt-LEFT

Move backwards by words.

=item Alt-F, Alt-RIGHT

Move forwards by words.

=item ^D

Delete the current character.

=item ^H

Backspace.

=back


=head1 MOUSE BUTTONS

=over

=item Left Mouse Button

Click on something and you'll move there.  To run a file, "enter" it, like a
directory, by clicking on the preview.

=item Right Mouse Button

Enter a directory or run a file.

=item Scroll Wheel

Scrolls up or down.  You can point at the column of the parent directory while
scrolling to switch directories.

=back




=head1 SETTINGS

This section lists all built-in settings of ranger.  The valid types for the
value are in [brackets].  The hotkey to toggle the setting is in <brakets>, if
a hotkey exists.

Settings can be changed in the file F<~/.config/ranger/rc.conf> or on the
fly with the command B<:set option value>.  Examples:

 set column_ratios 1,2,3
 set show_hidden true

Toggling options can be done with:

 set show_hidden!

The different types of settings and an example for each type:

 setting type   | example values
 ---------------+----------------------------
 bool           | true, false
 integer        | 1, 23, 1337
 string         | foo, hello world
 list           | 1,2,3,4
 none           | none

You can view a list of all settings and their current values by pressing "3?"
in ranger.

=over

=item automatically_count_files [bool]

Should ranger count and display the number of files in each directory
as soon as it's visible?  This gets slow with remote file systems.  Turning it
off will still allow you to see the number of files after entering the
directory.

=item autosave_bookmarks [bool]

Save bookmarks (used with mX and `X) instantly?  This helps to synchronize
bookmarks between multiple ranger instances but leads to *slight* performance
loss.  When false, bookmarks are saved when ranger is exited.

=item autoupdate_cumulative_size [bool]

You can display the "real" cumulative size of directories by using the command
:get_cumulative_size or typing "dc".  The size is expensive to calculate and
will not be updated automatically.  You can choose to update it automatically
though by turning on this option.

=item cd_bookmarks [bool]

Specify whether bookmarks should be included in the tab completion of the "cd"
command.

=item cd_tab_case [string]

Changes case sensitivity for the "cd" command tab completion. Possible values are:

 sensitive
 insensitive
 smart

=item cd_tab_fuzzy [bool]

Use fuzzy tab completion with the "cd" command. For example,
B<:cd /u/lo/b<TABE<gt>> expands to B<:cd /usr/local/bin>.

=item clear_filters_on_dir_change [bool]

If set to 'true', persistent filters would be cleared upon leaving the directory

=item collapse_preview [bool] <zc>

When no preview is visible, should the last column be squeezed to make use of
the whitespace?

=item colorscheme [string]

Which colorscheme to use?  These colorschemes are available by default:
B<default>, B<jungle>, B<snow>.  Snow is a monochrome scheme, jungle replaces
blue directories with green ones for better visibility on certain terminals.

=item column_ratios [list]

How many columns are there, and what are their relative widths?  For example, a
value of 1,1,1 would mean 3 evenly sized columns. 1,1,1,1,4 means 5 columns
with the preview column being as large as the other columns combined.

=item confirm_on_delete [string]

Ask for a confirmation when running the "delete" command?  Valid values are
"always" (default), "never", "multiple". With "multiple", ranger will ask only
if you delete multiple files at once.

=item dirname_in_tabs [bool]

Display the directory name in tabs?

=item display_size_in_main_column [bool]

Display the file size in the main column?

=item display_size_in_status_bar [bool]

Display the file size in the status bar?

=item display_free_space_in_status_bar [bool]

Display the free disk space in the status bar?

=item display_tags_in_all_columns [bool]

Display tags in all columns?

=item draw_borders [string]

Draw borders around or between the columns? Possible values are:

 none           no borders of any sort
 outline        draw an outline around all the columns
 separators     draw only vertical lines between columns
 both           both of the above

=item draw_progress_bar_in_status_bar [bool]

Draw a progress bar in the status bar which displays the average state of all
currently running tasks which support progress bars?

=item flushinput [bool] <zi>

Flush the input after each key hit?  One advantage is that when scrolling down
with "j", ranger stops scrolling instantly when you release the key.  One
disadvantage is that when you type commands blindly, some keys might get lost.

=item freeze_files [bool] <F>

When active, directories and files will not be loaded, improving performance
when all the files you need are already loaded.  This does not affect file
previews.

=item global_inode_type_filter [string]

Like filter_inode_type, but globally for all directories.  Useful in
combination with B<--choosedir>:

 ranger --choosedir=/tmp/x --cmd='set global_inode_type_filter d'

=item hidden_filter [string]

A regular expression pattern for files which should be hidden.  For example,
this pattern will hide all files that start with a dot or end with a tilde.

 set hidden_filter ^\.|~$

=item hint_collapse_threshold [int]

The key hint lists up to this size have their sublists expanded.
Otherwise the submaps are replaced with "...".

=item hostname_in_titlebar [bool]

Show hostname in titlebar?

=item size_in_bytes [bool]

Print file sizes in bytes instead of the default human-readable format.

=item idle_delay [integer]

The delay that ranger idly waits for user input, in milliseconds, with a
resolution of 100ms.  Lower delay reduces lag between directory updates but
increases CPU load.

=item iterm2_font_height [integer]

Change the assumed font height in iTerm2, which may help with iTerm image
previews

=item iterm2_font_width [integer]

Change the assumed font width in iTerm2, which may help with iTerm image
previews

=item line_numbers [string]

Show line numbers in main column.  Possible values are:

 false      turn the feature off
 absolute   absolute line numbers for use with "<N>gg"
 relative   relative line numbers for "<N>k" or "<N>j"

=item max_console_history_size [integer, none]

How many console commands should be kept in history?  "none" will disable the
limit.

=item max_history_size [integer, none]

How many directory changes should be kept in history?

=item metadata_deep_search [bool]

When the metadata manager module looks for metadata, should it only look for a
".metadata.json" file in the current directory, or do a deep search and check
all directories above the current one as well?

=item mouse_enabled [bool] <zm>

Enable mouse input?

=item nested_ranger_warning [string]

Warn at startup if C<RANGER_LEVEL> is greater than 0, in other words give a
warning when you nest ranger in a subshell started by ranger. Allowed values
are C<true>, C<false> and C<error>. The special value C<error> promotes the
warning to an error, this is usually shown as red text but will crash ranger
when run with the C<--debug> flag.

=item one_indexed [bool]

Start line numbers from 1.  Possible values are:

 false      start line numbers from 0
 true       start line numbers from 1

=item open_all_images [bool]

Open all images in this directory when running certain image viewers like feh
or sxiv?  You can still open selected files by marking them.

If there would be too many files for the system to handle, this option
will be temporarily disabled automatically.

=item padding_right [bool]

When collapse_preview is on and there is no preview, should there remain a
little padding on the right?  This allows you to click into that space to run
the file.

=item preview_directories [bool] <zP>

Preview directories in the preview column?

=item preview_files [bool] <zp>

Preview files in the preview column?

=item preview_images [bool]

Draw images inside the console with the external program w3mimgpreview?

=item preview_images_method [string]

Set the preview image method. Supported methods: w3m, iterm2, urxvt,
urxvt-full, terminology.  See I<PREVIEWS> section.

=item preview_max_size [int]

Avoid previewing files that exceed a certain size, in bytes.  Use a value of 0
to disable this feature.

=item preview_script [string, none]

Which script should handle generating previews?  If the file doesn't exist, or
use_preview_script is off, ranger will handle previews itself by just printing
the content.

=item relative_current_zero [bool]

When line_numbers is set to relative, show 0 on the current line if
true or show the absolute number of the current line when false.

=item save_backtick_bookmark [bool]

Save the C<`> bookmark to disk.  This bookmark is used to switch to the last
directory by typing C<``>.

=item save_console_history [bool]

Should the console history be saved on exit?  If disabled, the console history
is reset when you restart ranger.

=item save_tabs_on_exit [bool]

Save all tabs, except the active, on exit? The last saved tabs are restored once
when starting the next session. Multiple sessions are stored in a stack and the
oldest saved tabs are restored first.

=item scroll_offset [integer]

Try to keep this much space between the top/bottom border when scrolling.

=item shorten_title [integer]

Trim the title of the window if it gets long?  The number defines how many
directories are displayed at once. A value of 0 turns off this feature.

=item show_cursor [bool]

Always show the terminal cursor?

=item show_hidden_bookmarks [bool]

Show dotfiles in the bookmark preview window? (Type ')

=item show_hidden [bool] <zh>, <^H>

Show hidden files?

=item show_selection_in_titlebar [bool]

Add the highlighted file to the path in the titlebar

=item sort_case_insensitive [bool] <zc>

Sort case-insensitively?  If true, "a" will be listed before "B" even though
its ASCII value is higher.

=item sort_directories_first [bool] <zd>

Sort directories first?

=item sort_reverse [bool] <or>

Reverse the order of files?

=item sort_unicode [bool]

When sorting according to some string, should the unicode characters be
compared, instead of looking at the raw character values to save time?

=item sort [string] <oa>, <ob>, <oc>, <oe>, <om>, <on>, <ot>, <os>, <oz>

Which sorting mechanism should be used?  Choose one of B<atime>, B<basename>,
B<ctime>, B<extension>, B<mtime>, B<natural>, B<type>, B<size>, B<random>

Note: You can reverse the order by typing an uppercase second letter in the key
combination, e.g. "oN" to sort from Z to A.

=item status_bar_on_top [bool]

Put the status bar at the top of the window?

=item tilde_in_titlebar [bool]

Abbreviate $HOME with ~ in the titlebar (first line) of ranger?

=item unicode_ellipsis [bool]

Use a unicode "..." character instead of "~" to mark cut-off filenames?

=item bidi_support [bool]

Try to properly display file names in RTL languages (Hebrew, Arabic) by using
a BIDI algorithm to reverse the relevant parts of the text.
Requires the python-bidi pip package.

=item update_title [bool]

Set a window title?

=item update_tmux_title [bool]

Set the title to "ranger" in the tmux program?

=item use_preview_script [bool] <zv>

Use the preview script defined in the setting I<preview_script>?

=item vcs_aware [bool]

Gather and display data about version control systems. Supported vcs: git, hg.

=item vcs_backend_git, vcs_backend_hg, vcs_backend_bzr, vcs_backend_svn [string]

Sets the state for the version control backend. The possible values are:

 disabled   don't display any information.
 local      display only local state.
 enabled    display both, local and remote state. May be slow for hg and bzr.

=item vcs_msg_length [int]

Length to truncate first line of the commit messages to when shown in
the statusbar.  Defaults to 50.

=item viewmode [string]

Sets the view mode, which can be B<miller> to display the files in the
traditional miller column view that shows multiple levels of the hierarchy, or
B<multipane> to use multiple panes (one per tab) similar to midnight-commander.

=item w3m_delay [float]

Delay in seconds before displaying an image with the w3m method.
Increase it in case of experiencing display corruption.

=item w3m_offset [int]

Offset in pixels for the inner border of the terminal. Some terminals require
the offset to be specified explicitly, among others st and UXterm, some don't
like urxvt.

=item wrap_scroll [bool]

Enable scroll wrapping - moving down while on the last item will wrap around to
the top and vice versa.

=item xterm_alt_key [bool]

Enable this if key combinations with the Alt Key don't work for you.
(Especially on xterm)

=back


=head1 COMMANDS

You can enter the commands in the console which is opened by pressing ":".

You can always get a list of the currently existing commands by typing "?c" in
ranger.  For your convenience, this is a list of the "public" commands including their parameters, excluding descriptions:

 alias [newcommand] [oldcommand]
 bulkrename
 cd [path]
 chain command1[; command2[; command3...]]
 chmod octal_number
 cmap key command
 console [-pSTARTPOSITION] command
 copycmap key newkey [newkey2...]
 copymap key newkey [newkey2...]
 copypmap key newkey [newkey2...]
 copytmap key newkey [newkey2...]
 cunmap keys...
 default_linemode [path=regexp | tag=tags] linemodename
 delete
 echo [text]
 edit [filename]
 eval [-q] python_code
 filter [string]
 filter_inode_type [dfl]
 find pattern
 flat level
 grep pattern
 help
 jump_non [-FLAGS...]
 linemode linemodename
 load_copy_buffer
 map key command
 mark pattern
 mark_tag [tags]
 meta key value
 mkdir dirname
 open_with [application] [flags] [mode]
 pmap key command
 prompt_metadata [key1 [key2 [...]]]
 punmap keys...
 quit
 quit!
 quitall
 quitall!
 relink newpath
 rename_append [-FLAGS...]
 rename newname
 save_copy_buffer
 scout [-FLAGS...] pattern
 search pattern
 search_inc pattern
 set option value
 setintag tags option value
 setlocal [path=<path>] option value
 shell [-FLAGS...] command
 source filename
 terminal
 tmap key command
 touch filename
 trash
 travel pattern
 tunmap keys...
 unmap keys...
 unmark pattern
 unmark_tag [tags]

There are additional commands which are directly translated to python
functions, one for every method in the ranger.core.actions.Actions class.
They are not documented here, since they are mostly for key bindings, not to be
typed in by a user.  Read the source if you are interested in them.

These are the public commands including their descriptions:

=over 2

=item alias [I<newcommand>] [I<oldcommand>]

Copies the oldcommand as newcommand.

=item bulkrename

This command opens a list of selected files in an external editor.  After you
edit and save the file, it will generate a shell script which does bulk
renaming according to the changes you did in the file.

This shell script is opened in an editor for you to review.  After you close
it, it will be executed.

=item cd [I<path>]

The cd command changes the directory.  If path is a file, selects that file.
The command C<:cd -> is equivalent to typing ``.

=item chain I<command1>[; I<command2>[; I<command3>...]]

Combines multiple commands into one, separated by semicolons.

=item chmod I<octal_number>

Sets the permissions of the selection to the octal number.

The octal number is between 000 and 777. The digits specify the permissions for
the user, the group and others.  A 1 permits execution, a 2 permits writing, a
4 permits reading.  Add those numbers to combine them. So a 7 permits
everything.

Key bindings in the form of [-+]<who><what> and <octal>= also exist.  For
example, B<+ar> allows reading for everyone, -ow forbids others to write and
777= allows everything.

See also: man 1 chmod

=item console [-pI<N>] I<command>

Opens the console with the command already typed in.  The cursor is placed at
I<N>.

=item copymap  I<key> I<newkey> [I<newkey2> ...]

=item copycmap I<key> I<newkey> [I<newkey2> ...]

=item copypmap I<key> I<newkey> [I<newkey2> ...]

=item copytmap I<key> I<newkey> [I<newkey2> ...]

Copies the keybinding I<key> to I<newkey> in the "browser" context.  This is a
deep copy, so if you change the new binding (or parts of it) later, the old one
is not modified. For example, I<copymap j down> will make the key sequence
"down" move the cursor down one item.

To copy key bindings of the console, pager or taskview use "copycmap",
"copypmap" or "copytmap" respectively.

=item default_linemode [I<path=regexp> | I<tag=tags>] I<linemodename>

Sets the default linemode.  See I<linemode> command.

Examples:

Set the global default linemode to "permissions":
 :default_linemode permissions

Set the default linemode to "permissions" for all files tagged with "p" or "P":
 :default_linemode tag=pP permissions

Set the default linemode for all files in ~/books/ to "metatitle":
 :default_linemode path=/home/.*?/books/.* metatitle

=item delete

Destroy all files in the selection with a roundhouse kick.  ranger will ask for
a confirmation if you attempt to delete multiple (marked) files or non-empty
directories.  This can be changed by modifying the setting "confirm_on_delete".

=item echo I<text>

Display the text in the statusbar.

=item edit [I<filename>]

Edit the current file or the file in the argument.

=item eval [I<-q>] I<python_code>

Evaluates the python code.  `fm' is a reference to the FM instance.  To display
text, use the function `p'.  The result is displayed on the screen unless you
use the "-q" option.

Examples:
 :eval fm
 :eval len(fm.tabs)
 :eval p("Hello World!")

=item filter [I<string>]

Displays only the files which contain the I<string> in their basename.  Running
this command without any parameter will reset the filter.

This command is based on the I<scout> command and supports all of its options.

=item filter_inode_type [dfl]

Displays only the files of specified inode type. To display only directories,
use the 'd' parameter. To display only files, use the 'f' parameter. To display
only links, use the 'l' parameter. Parameters can be combined. To remove this
filter, use no parameter.

=item find I<pattern>

Search files in the current directory that contain the given (case-insensitive)
string in their name as you type.  Once there is an unambiguous result, it will
be run immediately. (Or entered, if it's a directory.)

This command is based on the I<scout> command and supports all of its options.

=item flat level

Flattens the directory view up to the specified level. Level -1 means infinite
level. Level 0 means standard view without flattened directory view. Level
values -2 and less are invalid.

=item grep I<pattern>

Looks for a string in all marked files or directories.

=item help

Provides a quick way to view ranger documentations.

=item jump_non [-I<flags>...]

Jumps to first non-directory if highlighted file is a directory and vice versa.

Flags:
 -r    Jump in reverse order
 -w    Wrap around if reaching end of filelist

=item linemode I<linemodename>

Sets the linemode of all files in the current directory.  The linemode may be:

 "filename":
   display each line as "<basename>...<size>"
 "fileinfo":
   display each line as "<basename>...<file(1) output>"
 "mtime":
   display each line as "<basename>...<mtime>" in ISO format
 "humanreadablemtime":
   display each line as "<basename>...<mtime>" in a human readable
   format, more precise the more recent.
 "sizemtime":
   display each line as "<basename>...<size> <mtime>" in ISO format
 "humanreadablesizemtime":
   display each line as "<basename>...<size> <mtime>" in a human
   readable format, more precise the more recent.
 "permissions":
   display each line as "<permissions> <owner> <group> <basename>"
 "metatitle":
   display metadata from .metadata.json files if available, fall back
   to the "filename" linemode if no metadata was found.
   See :meta command.

The custom linemodes may be added by subclassing the I<LinemodeBase> class.
See the I<ranger.core.linemode> module for some examples.

=item load_copy_buffer

Load the copy buffer from F<~/.config/ranger/copy_buffer>.  This can be used to
pass the list of copied files to another ranger instance.

=item map  I<key> I<command>

=item cmap I<key> I<command>

=item pmap I<key> I<command>

=item tmap I<key> I<command>

Assign the key combination to the given command.  Whenever you type the
key/keys, the command will be executed.  Additionally, if you use a quantifier
when typing the key, like 5j, it will be passed to the command as the attribute
"self.quantifier".

The keys you bind with this command are accessible in the file browser only,
not in the console, pager or taskview.  To bind keys there, use the commands
"cmap", "pmap" or "tmap".

=item mark I<pattern>

Mark all files matching the regular expression pattern.

This command is based on the I<scout> command and supports all of its options.

=item mark_tag [I<tags>]

Mark all tags that are tagged with either of the given tags.  When leaving out
the tag argument, all tagged files are marked.

=item meta I<key> I<value>

Set the metadata of the currently highlighted file.  Example:

 :meta title The Hitchhiker's Guide to the Galaxy
 :meta year 1979

This metadata can be displayed by, for example, using the "metatitle" line mode
by typing Mt.

=item mkdir I<dirname>

Creates a directory with the name I<dirname>.

=item open_with [I<application>] [I<flags>] [I<mode>]

Open the selected files with the given application, unless it is omitted, in
which case the default application is used.  I<flags> change the way the
application is executed and are described in their own section in this man
page.  The I<mode> is a number that specifies which application to use.  The list
of applications is generated by the external file opener "rifle" and can be
displayed when pressing "r" in ranger.

Note that if you specify an application, the mode is ignored.

=item prompt_metadata [I<keys ...>]

Prompt the user to input metadata with the C<meta> command for multiple keys in
a row.

=item quit

Closes the current tab, if there's only one tab. Otherwise quits if there are no tasks in progress.
The current directory will be bookmarked as ' so you can re-enter it by typing `` or '' the next time you
start ranger.

=item quit!

Like C<quit>, except will force quit even if tasks are in progress.

=item quitall

Like C<quit>, except will quit even if multiple tabs are open.

=item quitall!

Like C<quitall>, except will force quit even if tasks are in progress.

=item relink I<newpath>

Change the link destination of the current symlink file to <newpath>. First
<tab> will load the original link.

=item rename I<newname>

Rename the current file.  If a file with that name already exists, the renaming
will fail.  Also try the key binding A for appending something to a file name.

=item rename_append [-I<flags>...]

Opens the console with ":rename <current file>" with the cursor positioned
before the file extension.

Flags:
 -a    Position before all extensions
 -r    Remove everything before extensions

=item save_copy_buffer

Save the copy buffer to I<~/.config/ranger/copy_buffer>.  This can be used to
pass the list of copied files to another ranger instance.

=item scout [-I<flags>...] [--] I<pattern>

Swiss army knife command for searching, traveling and filtering files.

Flags:
 -a    Automatically open a file on unambiguous match
 -e    Open the selected file when pressing enter
 -f    Filter files that match the current search pattern
 -g    Interpret pattern as a glob pattern
 -i    Ignore the letter case of the files
 -k    Keep the console open when changing a directory with the command
 -l    Letter skipping; e.g. allow "rdme" to match the file "readme"
 -m    Mark the matching files after pressing enter
 -M    Unmark the matching files after pressing enter
 -p    Permanent filter: hide non-matching files after pressing enter
 -r    Interpret pattern as a regular expression pattern
 -s    Smart case; like -i unless pattern contains upper case letters
 -t    Apply filter and search pattern as you type
 -v    Inverts the match

Multiple flags can be combined.  For example, ":scout -gpt" would create
a :filter-like command using globbing.

=item search I<pattern>

Search files in the current directory that match the given (case insensitive)
regular expression pattern.

This command is based on the I<scout> command and supports all of its options.

=item search_inc I<pattern>

Search files in the current directory that match the given (case insensitive)
regular expression pattern.  This command gets you to matching files as you
type.

This command is based on the I<scout> command and supports all of its options.

=item set I<option> I<value>

Assigns a new value to an option.  Valid options are listed in the settings
section.  Use tab completion to get the current value of an option, though this
doesn't work for functions and regular expressions. Valid values are:

 setting type   | example values
 ---------------+----------------------------
 bool           | true, false
 integer        | 1, 23, 1337
 string         | foo, hello world
 list           | 1,2,3,4
 none           | none

=item setintag I<tags> I<option> I<value>

Assigns a new value to an option, but locally for the directories that are
marked with I<tag>.  This means, that this option only takes effect when
visiting that directory.

For example, to change the sorting order in your downloads directory, tag it
with the I<v> tag by typing I<"v>, then use this command:

 setintag v sort ctime

=item setlocal [path=I<path>] I<option> I<value>

Assigns a new value to an option, but locally for the directory given by
I<path>. This means, that this option only takes effect when visiting that
directory. If no path is given, uses the current directory.

I<path> is a regular expression.  This means that C<path=~/dl> applies to all
paths that start with I<~/dl>, e.g. I<~/dl2> and I<~/dl/foo>. To avoid this,
use C<path=~/dl$>.

I<path> can be quoted with either single or double quotes to prevent unwanted
splitting. I<path='~/dl dl$'> or I<path="~/dl dl$">

=item shell [-I<flags>] I<command>

Run a shell command.  I<flags> are discussed in their own section.

=item source I<filename>

Reads commands from a file and executes them in the ranger console.

This can be used to re-evaluate the rc.conf file after changing it:

 map X chain shell vim -p %confdir/rc.conf %rangerdir/config/rc.conf; source %confdir/rc.conf

=item scroll_preview I<value>

Scroll the file preview by I<value> lines.

=item terminal

Spawns the I<x-terminal-emulator> starting in the current directory.

=item touch I<filename>

Creates an empty file with the name I<filename>, unless it already exists.

=item trash

Move all files in the selection to the trash using rifle. Rifle tries to use a
trash manager like I<trash-cli> if available but will fall back to moving files
to either F<$XDG_DATA_HOME/ranger-trash> or F<~/.ranger/ranger-trash>. This is
a less permanent version of I<delete>, relying on the user to clear out the
trash whenever it's convenient. While having the possibility of restoring
trashed files until this happens. ranger will ask for a confirmation if you
attempt to trash multiple (marked) files or non-empty directories. This can be
changed by modifying the setting "confirm_on_delete".

=item travel I<pattern>

Filters the current directory for files containing the letters in the
string, possibly with other letters in between.  The filter is applied as
you type.  When only one directory is left, it is entered and the console
is automatically reopened, allowing for fast travel.
To close the console, press ESC or execute a file.

This command is based on the I<scout> command and supports all of its options.

=item unmap  [I<keys> ...]

=item cunmap [I<keys> ...]

=item punmap [I<keys> ...]

=item tunmap [I<keys> ...]

Removes the given key mappings in the "browser" context.  To unmap key bindings
in the console, pager, or taskview use "cunmap", "punmap" or "tunmap".

=item unmark I<pattern>

Unmark all files matching a regular expression pattern.

This command is based on the I<scout> command and supports all of its options.

=item unmark_tag [I<tags>]

Unmark all tags that are tagged with either of the given tags.  When leaving
out the tag argument, all tagged files are unmarked.

=back




=head1 FILES

ranger reads several configuration files which are located in
F<$HOME/.config/ranger> or F<$XDG_CONFIG_HOME/ranger> if $XDG_CONFIG_HOME is
defined.  You can use the --copy-config option to obtain the default
configuration files.  The files contain further documentation.

F<rc.conf>, F<commands.py> and F<colorschemes> do not need to be copied fully
as they will only be adding to the default configuration files except if explicitly
overridden. This may lead to some confusing situations, for example when a key is
being bound despite the corresponding line being removed from the user's copy of
the configuration file. This behavior may be disabled with an environment
variable (see also: B<ENVIRONMENT>). Note: All other configuration files only
read from one source; i.e. default OR user, not both.
F<rc.conf> and F<commands.py> are additionally read from F</etc/ranger> if they
exist for system-wide configuration, user configuration overrides system
configuration which overrides the default configuration.

When starting ranger with the B<--clean> option, it will not access or create
any of these files.

=head2 CONFIGURATION

=over 10

=item rc.conf

Contains a list of commands which are executed on startup.  Mostly key bindings
and settings are defined here.

=item commands.py

A python module that defines commands which can be used in ranger's console by
typing ":" or in the rc.conf file.  Note that you can define commands in the
same manner within plugins.

=item commands_full.py

This file is copied by --copy-config=commands_full and serves as a reference
for custom commands.  It is entirely ignored by ranger.

=item rifle.conf

This is the configuration file for the built-in file launcher called "rifle".

=item scope.sh

This is a script that handles file previews.  When the options
I<use_preview_script> and I<preview_files> are set, the program specified in
the option I<preview_script> is run and its output and/or exit code determines
rangers reaction.

=item colorschemes/

Colorschemes can be placed here.

=item plugins/

Plugins can be placed here.

=back

=head2 STORAGE

=over 10

=item bookmarks

This file contains a list of bookmarks.  The syntax is /^(.):(.*)$/. The first
character is the bookmark key and the rest after the colon is the path to the
file.  In ranger, bookmarks can be set by typing m<key>, accessed by typing
'<key> and deleted by typing um<key>.

=item copy_buffer

When running the command :save_copy_buffer, the paths of all currently copied
files are saved in this file.  You can later run :load_copy_buffer to copy the
same files again, pass them to another ranger instance or process them in a
script.

=item history

Contains a list of commands that have been previously typed in.

=item tagged

Contains a list of tagged files. The syntax is /^(.:)?(.*)$/ where the first
letter is the optional name of the tag and the rest after the optional colon is
the path to the file.  In ranger, tags can be set by pressing t and removed
with T.  To assign a named tag, type "<tagname>.

=back




=head1 ENVIRONMENT

These environment variables have an effect on ranger:

=over 8

=item RANGER_LEVEL

ranger sets this environment variable to "1" or increments it if it already
exists.  External programs can determine whether they were spawned from ranger
by checking for this variable.

=item RANGER_LOAD_DEFAULT_RC

If this variable is set to FALSE, ranger will not load the default rc.conf.
This can save time if you copied the whole rc.conf to I<~/.config/ranger/> and
don't need the default one at all.

=item VISUAL

Defines the editor to be used for the "E" key.  Falls back to EDITOR if
undefined or empty.

=item EDITOR

Defines the editor to be used for the "E" key if VISUAL is undefined or empty.
Defaults to "vim".

=item SHELL

Defines the shell that ranger is going to use with the :shell command and
the "S" key.  Defaults to "/bin/sh".

=item TERMCMD

Defines the terminal emulator command that ranger is going to use with the
:terminal command and the "t" run flag.  Defaults to "xterm".

<<<<<<< HEAD
=item PYGMENTIZE_STYLE

Specifies the theme to be used for syntax highlighting when I<pygmentize> is
installed, unless I<highlight> is also installed. Find out possible values by
running:
 python -c 'import pygments.styles; [print(stl) for stl in
 pygments.styles.get_all_styles()]'

=item HIGHLIGHT_STYLE

Specifies the theme to be used for syntax highlighting when I<highlight> is
installed. Find out possible values by running C<highlight --list-themes>.

=item HIGHLIGHT_TABWIDTH

Specifies the number of spaces to use to replace tabs in I<highlight>ed files.

=item HIGHLIGHT_OPTIONS

I<highlight> will pick up command line options specified in this variable. A
C<--style=> option specified here will override C<HIGHLIGHT_STYLE>. Similarly,
C<--replace-tabs=> will override C<HIGHLIGHT_TABWIDTH>.
=======
=item BAT_STYLE

Specifies the theme to be used for syntax highlighting when I<bat> is
installed, unless I<highlight> is also installed. Find out possible values by
running C<bat --list-themes>.
>>>>>>> 1f3dcc27

=item XDG_CONFIG_HOME

Specifies the directory for configuration files. Defaults to F<$HOME/.config>.

=item PYTHONOPTIMIZE

This variable determines the optimize level of python.

Using PYTHONOPTIMIZE=1 (like python -O) will make python discard assertion
statements.  You will gain efficiency at the cost of losing some debug info.

Using PYTHONOPTIMIZE=2 (like python -OO) will additionally discard any
docstrings.  Using this will disable the <F1> key on commands.

=item W3MIMGDISPLAY_PATH

By changing this variable, you can change the path of the executable file for
image previews.  By default, it is set to F</usr/lib/w3m/w3mimgdisplay>.

=back




=head1 EXAMPLES

There are various examples on how to extend ranger with plugins or combine
ranger with other programs.  These can be found in the
F</usr/share/doc/ranger/examples/> directory, or the F<doc/ranger/> that is
provided along with the source code.




=head1 LICENSE

GNU General Public License 3 or (at your option) any later version.




=head1 LINKS

=over

=item Download: L<https://ranger.github.io/ranger-stable.tar.gz>

=item The project page: L<https://ranger.github.io/>

=item The mailing list: L<https://savannah.nongnu.org/mail/?group=ranger>

=item IRC channel: #ranger on freenode.net

=back

ranger is maintained with the git version control system.  To fetch a fresh
copy, run:

 git clone git@github.com:ranger/ranger.git




=head1 SEE ALSO

rifle(1)




=head1 BUGS

Report bugs here: L<https://github.com/ranger/ranger/issues>

Please include as much relevant information as possible.  For the most
diagnostic output, run ranger like this: C<PYTHONOPTIMIZE= ranger --debug><|MERGE_RESOLUTION|>--- conflicted
+++ resolved
@@ -1840,7 +1840,12 @@
 Defines the terminal emulator command that ranger is going to use with the
 :terminal command and the "t" run flag.  Defaults to "xterm".
 
-<<<<<<< HEAD
+=item BAT_STYLE
+
+Specifies the theme to be used for syntax highlighting when I<bat> is
+installed, unless I<highlight> is also installed. Find out possible values by
+running C<bat --list-themes>.
+
 =item PYGMENTIZE_STYLE
 
 Specifies the theme to be used for syntax highlighting when I<pygmentize> is
@@ -1863,13 +1868,6 @@
 I<highlight> will pick up command line options specified in this variable. A
 C<--style=> option specified here will override C<HIGHLIGHT_STYLE>. Similarly,
 C<--replace-tabs=> will override C<HIGHLIGHT_TABWIDTH>.
-=======
-=item BAT_STYLE
-
-Specifies the theme to be used for syntax highlighting when I<bat> is
-installed, unless I<highlight> is also installed. Find out possible values by
-running C<bat --list-themes>.
->>>>>>> 1f3dcc27
 
 =item XDG_CONFIG_HOME
 
