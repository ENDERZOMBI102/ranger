# This file is part of ranger, the console file manager.
# License: GNU GPL version 3, see the file "AUTHORS" for details.

"""The BrowserColumn widget displays the contents of a directory or file."""

from __future__ import (absolute_import, division, print_function)

import curses
import stat
from time import time
from os.path import splitext

from ranger.ext.widestring import WideString
from ranger.core import linemode

from . import Widget
from .pager import Pager


def hook_before_drawing(fsobject, color_list):
    return fsobject, color_list


class BrowserColumn(Pager):  # pylint: disable=too-many-instance-attributes
    main_column = False
    display_infostring = False
    display_vcsstate = True
    scroll_begin = 0
    target = None
    last_redraw_time = -1

    old_dir = None
    old_thisfile = None

    def __init__(self, win, level, tab=None):
        """Initializes a Browser Column Widget

        win = the curses window object of the BrowserView
        level = what to display?

        level >0 => previews
        level 0 => current file/directory
        level <0 => parent directories
        """
        self.need_redraw = False
        self.image = None
        self.need_clear_image = True
        Pager.__init__(self, win)
        Widget.__init__(self, win)  # pylint: disable=non-parent-init-called
        self.level = level
        self.tab = tab
        self.original_level = level

        self.settings.signal_bind('setopt.display_size_in_main_column',
                                  self.request_redraw, weak=True)

    def request_redraw(self):
        self.need_redraw = True

    def click(self, event):     # pylint: disable=too-many-branches
        """Handle a MouseEvent"""
        direction = event.mouse_wheel_direction()
        if not (event.pressed(1) or event.pressed(3) or direction):
            return False

        if self.target is None:
            pass

        elif self.target.is_directory:
            if self.target.accessible and self.target.content_loaded:
                index = self.scroll_begin + event.y - self.y

                if direction:
                    if self.level == -1:
                        self.fm.move_parent(direction)
                    else:
                        return False
                elif event.pressed(1):
                    if not self.main_column:
                        self.fm.enter_dir(self.target.path)

                    if index < len(self.target):
                        self.fm.move(to=index)
                elif event.pressed(3):
                    try:
                        clicked_file = self.target.files[index]
                    except IndexError:
                        pass
                    else:
                        if clicked_file.is_directory:
                            self.fm.enter_dir(clicked_file.path, remember=True)
                        elif self.level == 0:
                            self.fm.thisdir.move_to_obj(clicked_file)
                            self.fm.execute_file(clicked_file)
        elif self.target.is_file:
            if event.pressed(3):
                self.fm.execute_file(self.target)
            else:
                self.scrollbit(direction)
        else:
            if self.level > 0 and not direction:
                self.fm.move(right=0)

        return True

    def execute_curses_batch(self, line, commands):
        """Executes a list of "commands" which can be easily cached.

        "commands" is a list of lists.    Each element contains
        a text and an attribute.  First, the attribute will be
        set with attrset, then the text is printed.

        Example:
        execute_curses_batch(0, [["hello ", 0], ["world", curses.A_BOLD]])
        """
        try:
            self.win.move(line, 0)
        except curses.error:
            return
        for entry in commands:
            text, attr = entry
            self.addstr(text, attr)

    def has_preview(self):
        if self.target is None:
            return False

        if self.target.is_file:
            if not self.target.has_preview():
                return False

        if self.target.is_directory:
            if self.level > 0 and not self.settings.preview_directories:
                return False

        return True

    def level_shift(self, amount):
        self.level = self.original_level + amount

    def level_restore(self):
        self.level = self.original_level

    def poke(self):
        Widget.poke(self)
        if self.tab is None:
            tab = self.fm.thistab
        else:
            tab = self.tab
        self.target = tab.at_level(self.level)

    def draw(self):
        """Call either _draw_file() or _draw_directory()"""
        target = self.target

        if target != self.old_dir:
            self.need_redraw = True
            self.old_dir = target
            self.scroll_extra = 0  # reset scroll start

        if target:
            target.use()

            if target.is_directory and (self.level <= 0 or self.settings.preview_directories):
                if self.old_thisfile != target.pointed_obj:
                    self.old_thisfile = target.pointed_obj
                    self.need_redraw = True
                self.need_redraw |= target.load_content_if_outdated()
                self.need_redraw |= target.sort_if_outdated()
                self.need_redraw |= self.last_redraw_time < target.last_update_time
                if target.pointed_obj:
                    self.need_redraw |= target.pointed_obj.load_if_outdated()
                    self.need_redraw |= self.last_redraw_time < target.pointed_obj.last_load_time
            else:
                self.need_redraw |= target.load_if_outdated()
                self.need_redraw |= self.last_redraw_time < target.last_load_time

        if self.need_redraw:
            self.win.erase()
            if target is None:
                pass
            elif target.is_file:
                Pager.open(self)
                self._draw_file()
            elif target.is_directory:
                self._draw_directory()
                Widget.draw(self)
            self.need_redraw = False
            self.last_redraw_time = time()

    def _draw_file(self):
        """Draw a preview of the file, if the settings allow it"""
        self.win.move(0, 0)
        if self.target is None or not self.target.has_preview():
            Pager.close(self)
            return

        if not self.target.accessible:
            self.addnstr("not accessible", self.wid)
            Pager.close(self)
            return

        path = self.target.get_preview_source(self.wid, self.hei)
        if path is None:
            Pager.close(self)
        else:
            if self.target.is_image_preview():
                self.set_image(path)
            else:
                self.set_source(path)
            Pager.draw(self)

    def _format_line_number(self, linum_format, i, selected_i):
        line_number = i
        if self.settings.line_numbers.lower() == 'relative':
            line_number = abs(selected_i - i)
            if not self.settings.relative_current_zero and line_number == 0:
                if self.settings.one_indexed:
                    line_number = selected_i + 1
                else:
                    line_number = selected_i
        elif self.settings.one_indexed:
            line_number += 1

        return linum_format.format(line_number)

    def _draw_directory(  # pylint: disable=too-many-locals,too-many-branches,too-many-statements
            self):
        """Draw the contents of a directory"""
        if self.image:
            self.image = None
            self.need_clear_image = True
            Pager.clear_image(self)

        if self.level > 0 and not self.settings.preview_directories:
            return

        base_color = ['in_browser']

        if self.fm.ui.viewmode == 'multipane' and self.tab is not None:
            active_pane = self.tab == self.fm.thistab
            if active_pane:
                base_color.append('active_pane')
            else:
                base_color.append('inactive_pane')
        else:
            active_pane = False

        self.win.move(0, 0)

        if not self.target.content_loaded:
            self.color(tuple(base_color))
            self.addnstr("...", self.wid)
            self.color_reset()
            return

        if self.main_column:
            base_color.append('main_column')

        if not self.target.accessible:
            self.color(tuple(base_color + ['error']))
            self.addnstr("not accessible", self.wid)
            self.color_reset()
            return

        if self.target.empty():
            self.color(tuple(base_color + ['empty']))
            self.addnstr("empty", self.wid)
            self.color_reset()
            return

        self._set_scroll_begin()

        copied = [f.path for f in self.fm.copy_buffer]

        selected_i = self._get_index_of_selected_file()

        # Set the size of the linum text field to the number of digits in the
        # visible files in directory.
        def nr_of_digits(number):
            return len(str(number))

        scroll_end = self.scroll_begin + min(self.hei, len(self.target)) - 1
        distance_to_top = selected_i - self.scroll_begin
        distance_to_bottom = scroll_end - selected_i
        one_indexed_offset = 1 if self.settings.one_indexed else 0

        if self.settings.line_numbers.lower() == "relative":
            linum_text_len = nr_of_digits(max(distance_to_top,
                                              distance_to_bottom))
            if not self.settings.relative_current_zero:
                linum_text_len = max(nr_of_digits(selected_i
                                                  + one_indexed_offset),
                                     linum_text_len)
        else:
            linum_text_len = nr_of_digits(scroll_end + one_indexed_offset)
        linum_format = "{0:>" + str(linum_text_len) + "}"

        for line in range(self.hei):
            i = line + self.scroll_begin

            try:
                drawn = self.target.files[i]
            except IndexError:
                break

            tagged = self.fm.tags and drawn.realpath in self.fm.tags
            if tagged:
                tagged_marker = self.fm.tags.marker(drawn.realpath)
            else:
                tagged_marker = " "

            # Extract linemode-related information from the drawn object
            metadata = None
            current_linemode = drawn.linemode_dict[drawn.linemode]
            if current_linemode.uses_metadata:
                metadata = self.fm.metadata.get_metadata(drawn.path)
                if not all(getattr(metadata, tag)
                           for tag in current_linemode.required_metadata):
                    current_linemode = drawn.linemode_dict[linemode.DEFAULT_LINEMODE]

            metakey = hash(repr(sorted(metadata.items()))) if metadata else 0
            key = (self.wid, selected_i == i, drawn.marked, self.main_column,
                   drawn.path in copied, tagged_marker, drawn.infostring,
                   drawn.vcsstatus, drawn.vcsremotestatus, self.target.has_vcschild,
                   self.fm.do_cut, current_linemode.name, metakey, active_pane,
                   self.settings.line_numbers.lower(), linum_text_len)

            # Check if current line has not already computed and cached
            if key in drawn.display_data:
                # Recompute line numbers because they can't be reliably cached.
                if (
                    self.main_column
                    and self.settings.line_numbers.lower() != 'false'
                ):
                    line_number_text = self._format_line_number(linum_format,
                                                                i,
                                                                selected_i)
                    drawn.display_data[key][0][0] = line_number_text

                self.execute_curses_batch(line, drawn.display_data[key])
                self.color_reset()
                continue

            text = current_linemode.filetitle(drawn, metadata)

            if drawn.marked and (self.main_column
                                 or self.settings.display_tags_in_all_columns):
                text = " " + text

            # Computing predisplay data. predisplay contains a list of lists
            # [string, colorlst] where string is a piece of string to display,
            # and colorlst a list of contexts that we later pass to the
            # colorscheme, to compute the curses attribute.
            predisplay_left = []
            predisplay_right = []
            space = self.wid

            # line number field
            if self.settings.line_numbers.lower() != 'false':
                if self.main_column and space - linum_text_len > 2:
                    line_number_text = self._format_line_number(linum_format,
                                                                i,
                                                                selected_i)
                    predisplay_left.append([line_number_text, ['line_number']])
                    space -= linum_text_len

                    # Delete one additional character for space separator
                    # between the line number and the tag
                    space -= 1
                    # add separator between line number and tag
                    predisplay_left.append([' ', []])

            # selection mark
            tagmark = self._draw_tagged_display(tagged, tagged_marker)
            tagmarklen = self._total_len(tagmark)
            if space - tagmarklen > 2:
                predisplay_left += tagmark
                space -= tagmarklen

            # vcs data
            vcsstring = self._draw_vcsstring_display(drawn)
            vcsstringlen = self._total_len(vcsstring)
            if space - vcsstringlen > 2:
                predisplay_right += vcsstring
                space -= vcsstringlen

            # info string
            infostring = []
            infostringlen = 0
            try:
                infostringdata = current_linemode.infostring(drawn, metadata)
                if infostringdata:
                    infostring.append([" " + infostringdata,
                                       ["infostring"]])
            except NotImplementedError:
                infostring = self._draw_infostring_display(drawn, space)
            if infostring:
                infostringlen = self._total_len(infostring)
                if space - infostringlen > 2:
<<<<<<< HEAD
                    sep = [" ", []] if predisplay_right else []
=======
                    sep = [[" ", []]] if predisplay_right else []
>>>>>>> 913a1e4a
                    predisplay_right = infostring + sep + predisplay_right
                    space -= infostringlen + len(sep)

            textstring = self._draw_text_display(text, space)
            textstringlen = self._total_len(textstring)
            predisplay_left += textstring
            space -= textstringlen

            assert space >= 0, "Error: there is not enough space to write the text. " \
                "I have computed spaces wrong."
            if space > 0:
                predisplay_left.append([' ' * space, []])

            # Computing display data. Now we compute the display_data list
            # ready to display in curses. It is a list of lists [string, attr]

            this_color = base_color + list(drawn.mimetype_tuple) + \
                self._draw_directory_color(i, drawn, copied)
            display_data = []
            drawn.display_data[key] = display_data

            drawn, this_color = hook_before_drawing(drawn, this_color)

            predisplay = predisplay_left + predisplay_right
            for txt, color in predisplay:
                attr = self.settings.colorscheme.get_attr(*(this_color + color))
                display_data.append([txt, attr])

            self.execute_curses_batch(line, display_data)
            self.color_reset()

    def _get_index_of_selected_file(self):
        if self.fm.ui.viewmode == 'multipane' and self.tab != self.fm.thistab:
            return self.tab.pointer
        return self.target.pointer

    @staticmethod
    def _total_len(predisplay):
        return sum([len(WideString(s)) for s, _ in predisplay])

    def _draw_text_display(self, text, space):
        bidi_text = self.bidi_transpose(text)
        wtext = WideString(bidi_text)
        wext = WideString(splitext(bidi_text)[1])
        wellip = WideString(self.ellipsis[self.settings.unicode_ellipsis])
        if len(wtext) > space:
            wtext = wtext[:max(1, space - len(wext) - len(wellip))] + wellip + wext
        # Truncate again if still too long.
        if len(wtext) > space:
            wtext = wtext[:max(0, space - len(wellip))] + wellip

        return [[str(wtext), []]]

    def _draw_tagged_display(self, tagged, tagged_marker):
        tagged_display = []
        if (self.main_column or self.settings.display_tags_in_all_columns) \
                and self.wid > 2:
            if tagged:
                tagged_display.append([tagged_marker, ['tag_marker']])
            else:
                tagged_display.append([" ", ['tag_marker']])
        return tagged_display

    def _draw_infostring_display(self, drawn, space):
        infostring_display = []
        if self.display_infostring and drawn.infostring \
                and self.settings.display_size_in_main_column:
            infostring = str(drawn.infostring)
            if len(infostring) <= space:
                infostring_display.append([infostring, ['infostring']])
        return infostring_display

    def _draw_vcsstring_display(self, drawn):
        vcsstring_display = []
        if (self.target.vcs and self.target.vcs.track) \
                or (drawn.is_directory and drawn.vcs and drawn.vcs.track):
            if drawn.vcsremotestatus:
                vcsstr, vcscol = self.vcsremotestatus_symb[drawn.vcsremotestatus]
                vcsstring_display.append([vcsstr, ['vcsremote'] + vcscol])
            elif self.target.has_vcschild:
                vcsstring_display.append([' ', []])
            if drawn.vcsstatus:
                vcsstr, vcscol = self.vcsstatus_symb[drawn.vcsstatus]
                vcsstring_display.append([vcsstr, ['vcsfile'] + vcscol])
            elif self.target.has_vcschild:
                vcsstring_display.append([' ', []])
        elif self.target.has_vcschild:
            vcsstring_display.append(['  ', []])

        return vcsstring_display

    def _draw_directory_color(self, i, drawn, copied):
        this_color = []
        if i == self._get_index_of_selected_file():
            this_color.append('selected')

        if drawn.marked:
            this_color.append('marked')

        if self.fm.tags and drawn.realpath in self.fm.tags:
            this_color.append('tagged')

        if drawn.is_directory:
            this_color.append('directory')
        else:
            this_color.append('file')

        if drawn.stat:
            mode = drawn.stat.st_mode
            if mode & stat.S_IXUSR:
                this_color.append('executable')
            if stat.S_ISFIFO(mode):
                this_color.append('fifo')
            if stat.S_ISSOCK(mode):
                this_color.append('socket')
            if drawn.is_device:
                this_color.append('device')

        if drawn.path in copied:
            this_color.append('cut' if self.fm.do_cut else 'copied')

        if drawn.is_link:
            this_color.append('link')
            this_color.append(drawn.exists and 'good' or 'bad')

        return this_color

    def _get_scroll_begin(self):  # pylint: disable=too-many-return-statements
        """Determines scroll_begin (the position of the first displayed file)"""
        offset = self.settings.scroll_offset
        dirsize = len(self.target)
        winsize = self.hei
        halfwinsize = winsize // 2
        index = self._get_index_of_selected_file() or 0
        original = self.target.scroll_begin
        projected = index - original

        upper_limit = winsize - 1 - offset
        lower_limit = offset

        if original < 0:
            return 0

        if dirsize < winsize:
            return 0

        if halfwinsize < offset:
            return min(dirsize - winsize, max(0, index - halfwinsize))

        if original > dirsize - winsize:
            self.target.scroll_begin = dirsize - winsize
            return self._get_scroll_begin()

        if lower_limit < projected < upper_limit:
            return original

        if projected > upper_limit:
            return min(dirsize - winsize, original + (projected - upper_limit))

        if projected < upper_limit:
            return max(0, original - (lower_limit - projected))

        return original

    def _set_scroll_begin(self):
        """Updates the scroll_begin value"""
        self.scroll_begin = self._get_scroll_begin()
        self.target.scroll_begin = self.scroll_begin

    def scroll(self, n):
        """scroll down by n lines"""
        self.need_redraw = True
        self.target.move(down=n)
        self.target.scroll_begin += 3 * n

    def __str__(self):
        return self.__class__.__name__ + ' at level ' + str(self.level)<|MERGE_RESOLUTION|>--- conflicted
+++ resolved
@@ -398,11 +398,7 @@
             if infostring:
                 infostringlen = self._total_len(infostring)
                 if space - infostringlen > 2:
-<<<<<<< HEAD
-                    sep = [" ", []] if predisplay_right else []
-=======
                     sep = [[" ", []]] if predisplay_right else []
->>>>>>> 913a1e4a
                     predisplay_right = infostring + sep + predisplay_right
                     space -= infostringlen + len(sep)
 
